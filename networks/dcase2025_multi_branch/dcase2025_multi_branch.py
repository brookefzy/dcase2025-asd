--- conflicted
+++ resolved
@@ -168,11 +168,7 @@
             ["val_loss"],
             ["recon_loss"],
             ["recon_loss_source", "recon_loss_target"],
-<<<<<<< HEAD
             ["loss2_norm_src", "loss2_norm_tgt"],
-=======
-            ["loss2"],
->>>>>>> 36c10b47
             ["loss2_norm"],
             ["loss3_ce"],
             ["loss5_norm"],
@@ -180,11 +176,8 @@
         ]
         return (
             "loss,val_loss,recon_loss,recon_loss_source,recon_loss_target,"
-<<<<<<< HEAD
             "loss2_norm_src,loss2_norm_tgt,loss2_norm,loss3_ce,loss5_norm,fusion_var"
-=======
-            "loss2,loss2_norm,loss3_ce,loss5_norm,fusion_var"
->>>>>>> 36c10b47
+
         )
     
     def train(self, epoch):
@@ -192,21 +185,17 @@
             return
         device = self.cfg.get("device", "cpu")
         self.b1.train(); self.b2.train(); self.b3.train(); self.b5.train(); self.b_attr.train(); self.fusion.train()
-<<<<<<< HEAD
+
         train_loss = train_recon_loss = train_recon_loss_source = train_recon_loss_target = 0.0
         train_loss2_norm_src = 0.0
         train_loss2_norm_tgt = 0.0
-=======
-        train_loss = 0.0
-        train_recon_loss = 0.0
-        train_recon_loss_source = 0.0
-        train_recon_loss_target = 0.0
+
+
         train_loss2_raw = 0.0
         train_loss2_norm = 0.0
         train_loss3_ce = 0.0
         train_loss5_norm = 0.0
         train_fusion_var = 0.0
->>>>>>> 36c10b47
         y_pred = []
 
         for batch_idx, batch in enumerate(tqdm(self.train_loader)):
@@ -273,16 +262,16 @@
             train_recon_loss += float(recon_loss)
             train_recon_loss_source += float(recon_loss_source)
             train_recon_loss_target += float(recon_loss_target)
-<<<<<<< HEAD
+
             train_loss2_norm_src += float(loss2_norm_src.mean())
             train_loss2_norm_tgt += float(loss2_norm_tgt.mean())
-=======
+
             train_loss2_raw += float(loss2.mean())
             train_loss2_norm += float(loss2_norm.mean())
             train_loss3_ce += float(loss3_ce.mean())
             train_loss5_norm += float(loss5_norm.mean())
             train_fusion_var += float(fusion_loss)
->>>>>>> 36c10b47
+
             y_pred.extend(scores.detach().cpu().numpy().tolist())
 
             if batch_idx % self.cfg.get("log_interval", 100) == 0:
@@ -335,16 +324,12 @@
         avg_recon = train_recon_loss / len(self.train_loader)
         avg_recon_source = train_recon_loss_source / len(self.train_loader)
         avg_recon_target = train_recon_loss_target / len(self.train_loader)
-<<<<<<< HEAD
+
         avg_loss2_norm_src = train_loss2_norm_src / len(self.train_loader)
         avg_loss2_norm_tgt = train_loss2_norm_tgt / len(self.train_loader)
-=======
+
         avg_loss2_raw = train_loss2_raw / len(self.train_loader)
-        avg_loss2_norm = train_loss2_norm / len(self.train_loader)
-        avg_loss3_ce = train_loss3_ce / len(self.train_loader)
-        avg_loss5_norm = train_loss5_norm / len(self.train_loader)
-        avg_fusion_var = train_fusion_var / len(self.train_loader)
->>>>>>> 36c10b47
+
 
         print(
             f"====> Epoch: {epoch} Average loss: {avg_train:.4f} Validation loss: {avg_val:.4f}"
@@ -353,12 +338,9 @@
         # log CSV
         log_row = (
             f"{avg_train},{avg_val},{avg_recon},{avg_recon_source},{avg_recon_target},"
-<<<<<<< HEAD
+
             f"{avg_loss2_norm_src:.4f},{avg_loss2_norm_tgt:.4f},"
             f"{loss2_norm.mean():.4f},{loss3_ce.mean():.4f},{loss5_norm.mean():.4f},{fusion_loss.item():.4f}"
-=======
-            f"{avg_loss2_raw:.4f},{avg_loss2_norm:.4f},{avg_loss3_ce:.4f},{avg_loss5_norm:.4f},{avg_fusion_var:.4f}"
->>>>>>> 36c10b47
         )
         with open(self.log_path, "a") as log:
             np.savetxt(log, [log_row], fmt="%s")
